# Copyright (c) 2018-2023, NVIDIA Corporation
# All rights reserved.
#
# Redistribution and use in source and binary forms, with or without
# modification, are permitted provided that the following conditions are met:
#
# 1. Redistributions of source code must retain the above copyright notice, this
#    list of conditions and the following disclaimer.
#
# 2. Redistributions in binary form must reproduce the above copyright notice,
#    this list of conditions and the following disclaimer in the documentation
#    and/or other materials provided with the distribution.
#
# 3. Neither the name of the copyright holder nor the names of its
#    contributors may be used to endorse or promote products derived from
#    this software without specific prior written permission.
#
# THIS SOFTWARE IS PROVIDED BY THE COPYRIGHT HOLDERS AND CONTRIBUTORS "AS IS"
# AND ANY EXPRESS OR IMPLIED WARRANTIES, INCLUDING, BUT NOT LIMITED TO, THE
# IMPLIED WARRANTIES OF MERCHANTABILITY AND FITNESS FOR A PARTICULAR PURPOSE ARE
# DISCLAIMED. IN NO EVENT SHALL THE COPYRIGHT HOLDER OR CONTRIBUTORS BE LIABLE
# FOR ANY DIRECT, INDIRECT, INCIDENTAL, SPECIAL, EXEMPLARY, OR CONSEQUENTIAL
# DAMAGES (INCLUDING, BUT NOT LIMITED TO, PROCUREMENT OF SUBSTITUTE GOODS OR
# SERVICES; LOSS OF USE, DATA, OR PROFITS; OR BUSINESS INTERRUPTION) HOWEVER
# CAUSED AND ON ANY THEORY OF LIABILITY, WHETHER IN CONTRACT, STRICT LIABILITY,
# OR TORT (INCLUDING NEGLIGENCE OR OTHERWISE) ARISING IN ANY WAY OUT OF THE USE
# OF THIS SOFTWARE, EVEN IF ADVISED OF THE POSSIBILITY OF SUCH DAMAGE.

<<<<<<< HEAD

# from .ant import Ant
# from .anymal import Anymal
# from .anymal_terrain import AnymalTerrain
# from .ball_balance import BallBalance
# from .cartpole import Cartpole
# from .factory.factory_task_gears import FactoryTaskGears
# from .factory.factory_task_insertion import FactoryTaskInsertion
# from .factory.factory_task_nut_bolt_pick import FactoryTaskNutBoltPick
# from .factory.factory_task_nut_bolt_place import FactoryTaskNutBoltPlace
# from .factory.factory_task_nut_bolt_screw import FactoryTaskNutBoltScrew
# from .franka_cabinet import FrankaCabinet
# from .franka_cube_stack import FrankaCubeStack
# from .humanoid import Humanoid
# from .humanoid_amp import HumanoidAMP
# from .ingenuity import Ingenuity
# from .quadcopter import Quadcopter
# from .shadow_hand import ShadowHand
# from .allegro_hand import AllegroHand
# from .trifinger import Trifinger

from .box2d_insertion import Box2DInsertion
from .box3d_insertion_franka import FrankaBox3DInsertion
from .box3d_insertion import Box3DInsertion
from .ubongo_franka import FrankaUbongo
from .ubongo_insertion import UbongoInsertion
=======
from .ant import Ant
from .anymal import Anymal
from .anymal_terrain import AnymalTerrain
from .ball_balance import BallBalance
from .cartpole import Cartpole 
from .factory.factory_task_gears import FactoryTaskGears
from .factory.factory_task_insertion import FactoryTaskInsertion
from .factory.factory_task_nut_bolt_pick import FactoryTaskNutBoltPick
from .factory.factory_task_nut_bolt_place import FactoryTaskNutBoltPlace
from .factory.factory_task_nut_bolt_screw import FactoryTaskNutBoltScrew
from .franka_cabinet import FrankaCabinet
from .franka_cube_stack import FrankaCubeStack
from .humanoid import Humanoid
from .humanoid_amp import HumanoidAMP
from .ingenuity import Ingenuity
from .quadcopter import Quadcopter
from .shadow_hand import ShadowHand
from .allegro_hand import AllegroHand
from .dextreme.allegro_hand_dextreme import AllegroHandDextremeManualDR, AllegroHandDextremeADR
from .trifinger import Trifinger
>>>>>>> aeed2986

from .allegro_kuka.allegro_kuka_reorientation import AllegroKukaReorientation
from .allegro_kuka.allegro_kuka_regrasping import AllegroKukaRegrasping
from .allegro_kuka.allegro_kuka_throw import AllegroKukaThrow
from .allegro_kuka.allegro_kuka_two_arms_regrasping import AllegroKukaTwoArmsRegrasping
from .allegro_kuka.allegro_kuka_two_arms_reorientation import AllegroKukaTwoArmsReorientation

from .industreal.industreal_task_pegs_insert import IndustRealTaskPegsInsert
from .industreal.industreal_task_gears_insert import IndustRealTaskGearsInsert


def resolve_allegro_kuka(cfg, *args, **kwargs):
    subtask_name: str = cfg["env"]["subtask"]
    subtask_map = dict(
        reorientation=AllegroKukaReorientation,
        throw=AllegroKukaThrow,
        regrasping=AllegroKukaRegrasping,
    )

    if subtask_name not in subtask_map:
        print("!!!!!")
        raise ValueError(f"Unknown subtask={subtask_name} in {subtask_map}")

    return subtask_map[subtask_name](cfg, *args, **kwargs)

def resolve_allegro_kuka_two_arms(cfg, *args, **kwargs):
    subtask_name: str = cfg["env"]["subtask"]
    subtask_map = dict(
        reorientation=AllegroKukaTwoArmsReorientation,
        regrasping=AllegroKukaTwoArmsRegrasping,
    )

    if subtask_name not in subtask_map:
        raise ValueError(f"Unknown subtask={subtask_name} in {subtask_map}")

    return subtask_map[subtask_name](cfg, *args, **kwargs)


# Mappings from strings to environments
isaacgym_task_map = {
<<<<<<< HEAD
    # "AllegroHand": AllegroHand,
    # "Ant": Ant,
    # "Anymal": Anymal,
    # "AnymalTerrain": AnymalTerrain,
    # "BallBalance": BallBalance,
    # "Cartpole": Cartpole,
    # "FactoryTaskGears": FactoryTaskGears,
    # "FactoryTaskInsertion": FactoryTaskInsertion,
    # "FactoryTaskNutBoltPick": FactoryTaskNutBoltPick,
    # "FactoryTaskNutBoltPlace": FactoryTaskNutBoltPlace,
    # "FactoryTaskNutBoltScrew": FactoryTaskNutBoltScrew,
    # "FrankaCabinet": FrankaCabinet,
    # "FrankaCubeStack": FrankaCubeStack,
    # "Humanoid": Humanoid,
    # "HumanoidAMP": HumanoidAMP,
    # "Ingenuity": Ingenuity,
    # "Quadcopter": Quadcopter,
    # "ShadowHand": ShadowHand,
    # "Trifinger": Trifinger,
    "Box2DInsertion": Box2DInsertion,
    "FrankaBox3DInsertion": FrankaBox3DInsertion,
    "Box3DInsertion": Box3DInsertion,
    "UbongoInsertion": UbongoInsertion,
    "FrankaUbongo": FrankaUbongo

=======
    "AllegroHand": AllegroHand,
    "AllegroKuka": resolve_allegro_kuka,
    "AllegroKukaTwoArms": resolve_allegro_kuka_two_arms,
    "AllegroHandManualDR": AllegroHandDextremeManualDR,
    "AllegroHandADR": AllegroHandDextremeADR,
    "Ant": Ant,
    "Anymal": Anymal,
    "AnymalTerrain": AnymalTerrain,
    "BallBalance": BallBalance,
    "Cartpole": Cartpole,
    "FactoryTaskGears": FactoryTaskGears,
    "FactoryTaskInsertion": FactoryTaskInsertion,
    "FactoryTaskNutBoltPick": FactoryTaskNutBoltPick,
    "FactoryTaskNutBoltPlace": FactoryTaskNutBoltPlace,
    "FactoryTaskNutBoltScrew": FactoryTaskNutBoltScrew,
    "IndustRealTaskPegsInsert": IndustRealTaskPegsInsert,
    "IndustRealTaskGearsInsert": IndustRealTaskGearsInsert,
    "FrankaCabinet": FrankaCabinet,
    "FrankaCubeStack": FrankaCubeStack,
    "Humanoid": Humanoid,
    "HumanoidAMP": HumanoidAMP,
    "Ingenuity": Ingenuity,
    "Quadcopter": Quadcopter,
    "ShadowHand": ShadowHand,
    "Trifinger": Trifinger,
>>>>>>> aeed2986
}<|MERGE_RESOLUTION|>--- conflicted
+++ resolved
@@ -26,34 +26,7 @@
 # OR TORT (INCLUDING NEGLIGENCE OR OTHERWISE) ARISING IN ANY WAY OUT OF THE USE
 # OF THIS SOFTWARE, EVEN IF ADVISED OF THE POSSIBILITY OF SUCH DAMAGE.
 
-<<<<<<< HEAD
 
-# from .ant import Ant
-# from .anymal import Anymal
-# from .anymal_terrain import AnymalTerrain
-# from .ball_balance import BallBalance
-# from .cartpole import Cartpole
-# from .factory.factory_task_gears import FactoryTaskGears
-# from .factory.factory_task_insertion import FactoryTaskInsertion
-# from .factory.factory_task_nut_bolt_pick import FactoryTaskNutBoltPick
-# from .factory.factory_task_nut_bolt_place import FactoryTaskNutBoltPlace
-# from .factory.factory_task_nut_bolt_screw import FactoryTaskNutBoltScrew
-# from .franka_cabinet import FrankaCabinet
-# from .franka_cube_stack import FrankaCubeStack
-# from .humanoid import Humanoid
-# from .humanoid_amp import HumanoidAMP
-# from .ingenuity import Ingenuity
-# from .quadcopter import Quadcopter
-# from .shadow_hand import ShadowHand
-# from .allegro_hand import AllegroHand
-# from .trifinger import Trifinger
-
-from .box2d_insertion import Box2DInsertion
-from .box3d_insertion_franka import FrankaBox3DInsertion
-from .box3d_insertion import Box3DInsertion
-from .ubongo_franka import FrankaUbongo
-from .ubongo_insertion import UbongoInsertion
-=======
 from .ant import Ant
 from .anymal import Anymal
 from .anymal_terrain import AnymalTerrain
@@ -74,7 +47,13 @@
 from .allegro_hand import AllegroHand
 from .dextreme.allegro_hand_dextreme import AllegroHandDextremeManualDR, AllegroHandDextremeADR
 from .trifinger import Trifinger
->>>>>>> aeed2986
+
+from .box2d_insertion import Box2DInsertion
+from .box3d_insertion_franka import FrankaBox3DInsertion
+from .box3d_insertion import Box3DInsertion
+from .ubongo_franka import FrankaUbongo
+from .ubongo_insertion import UbongoInsertion
+
 
 from .allegro_kuka.allegro_kuka_reorientation import AllegroKukaReorientation
 from .allegro_kuka.allegro_kuka_regrasping import AllegroKukaRegrasping
@@ -115,33 +94,6 @@
 
 # Mappings from strings to environments
 isaacgym_task_map = {
-<<<<<<< HEAD
-    # "AllegroHand": AllegroHand,
-    # "Ant": Ant,
-    # "Anymal": Anymal,
-    # "AnymalTerrain": AnymalTerrain,
-    # "BallBalance": BallBalance,
-    # "Cartpole": Cartpole,
-    # "FactoryTaskGears": FactoryTaskGears,
-    # "FactoryTaskInsertion": FactoryTaskInsertion,
-    # "FactoryTaskNutBoltPick": FactoryTaskNutBoltPick,
-    # "FactoryTaskNutBoltPlace": FactoryTaskNutBoltPlace,
-    # "FactoryTaskNutBoltScrew": FactoryTaskNutBoltScrew,
-    # "FrankaCabinet": FrankaCabinet,
-    # "FrankaCubeStack": FrankaCubeStack,
-    # "Humanoid": Humanoid,
-    # "HumanoidAMP": HumanoidAMP,
-    # "Ingenuity": Ingenuity,
-    # "Quadcopter": Quadcopter,
-    # "ShadowHand": ShadowHand,
-    # "Trifinger": Trifinger,
-    "Box2DInsertion": Box2DInsertion,
-    "FrankaBox3DInsertion": FrankaBox3DInsertion,
-    "Box3DInsertion": Box3DInsertion,
-    "UbongoInsertion": UbongoInsertion,
-    "FrankaUbongo": FrankaUbongo
-
-=======
     "AllegroHand": AllegroHand,
     "AllegroKuka": resolve_allegro_kuka,
     "AllegroKukaTwoArms": resolve_allegro_kuka_two_arms,
@@ -167,5 +119,9 @@
     "Quadcopter": Quadcopter,
     "ShadowHand": ShadowHand,
     "Trifinger": Trifinger,
->>>>>>> aeed2986
+    "Box2DInsertion": Box2DInsertion,
+    "FrankaBox3DInsertion": FrankaBox3DInsertion,
+    "Box3DInsertion": Box3DInsertion,
+    "UbongoInsertion": UbongoInsertion,
+    "FrankaUbongo": FrankaUbongo
 }